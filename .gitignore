--- conflicted
+++ resolved
@@ -141,13 +141,8 @@
 self_attn_comparison.ipynb
 
 # data
-<<<<<<< HEAD
-data
-serialization_dir
-=======
 /data
 serialization_dir
 
 # emacs
-*.*~
->>>>>>> ae1d03fc
+*.*~