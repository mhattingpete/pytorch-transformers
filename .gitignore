# Initially taken from Github's Python gitignore file

# Byte-compiled / optimized / DLL files
__pycache__/
*.py[cod]
*$py.class

# C extensions
*.so

# Distribution / packaging
.Python
build/
develop-eggs/
dist/
downloads/
eggs/
.eggs/
lib/
lib64/
parts/
sdist/
var/
wheels/
*.egg-info/
.installed.cfg
*.egg
MANIFEST

# PyInstaller
#  Usually these files are written by a python script from a template
#  before PyInstaller builds the exe, so as to inject date/other infos into it.
*.manifest
*.spec

# Installer logs
pip-log.txt
pip-delete-this-directory.txt

# Unit test / coverage reports
htmlcov/
.tox/
.nox/
.coverage
.coverage.*
.cache
nosetests.xml
coverage.xml
*.cover
.hypothesis/
.pytest_cache/

# Translations
*.mo
*.pot

# Django stuff:
*.log
local_settings.py
db.sqlite3

# Flask stuff:
instance/
.webassets-cache

# Scrapy stuff:
.scrapy

# Sphinx documentation
docs/_build/

# PyBuilder
target/

# Jupyter Notebook
.ipynb_checkpoints

# IPython
profile_default/
ipython_config.py

# pyenv
.python-version

# celery beat schedule file
celerybeat-schedule

# SageMath parsed files
*.sage.py

# Environments
.env
.venv
env/
venv/
ENV/
env.bak/
venv.bak/

# Spyder project settings
.spyderproject
.spyproject

# Rope project settings
.ropeproject

# mkdocs documentation
/site

# mypy
.mypy_cache/
.dmypy.json
dmypy.json

# Pyre type checker
.pyre/

# vscode
.vscode

# TF code
tensorflow_code

# Models
models
proc_data

# examples
runs
examples/runs

<<<<<<< HEAD
<<<<<<< HEAD
# Checkpoints
*.bin

# Guide

# Comparisons
self_attn_comparison.ipynb
=======
# data
data
serialization_dir
>>>>>>> 7c0f2d0a6a8937063bb310fceb56ac57ce53811b
=======
# data
data
serialization_dir
>>>>>>> 7c0f2d0a
<|MERGE_RESOLUTION|>--- conflicted
+++ resolved
@@ -129,8 +129,6 @@
 runs
 examples/runs
 
-<<<<<<< HEAD
-<<<<<<< HEAD
 # Checkpoints
 *.bin
 
@@ -138,13 +136,7 @@
 
 # Comparisons
 self_attn_comparison.ipynb
-=======
+
 # data
 data
-serialization_dir
->>>>>>> 7c0f2d0a6a8937063bb310fceb56ac57ce53811b
-=======
-# data
-data
-serialization_dir
->>>>>>> 7c0f2d0a
+serialization_dir