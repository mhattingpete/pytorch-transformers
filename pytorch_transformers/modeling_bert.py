--- conflicted
+++ resolved
@@ -225,16 +225,9 @@
 
 
 try:
-<<<<<<< HEAD
-    #from apex.normalization.fused_layer_norm import FusedLayerNorm as BertLayerNorm
-    from torch.nn import LayerNorm as BertLayerNorm
-except ImportError:
-    #logger.info("Better speed can be achieved with apex installed from https://www.github.com/nvidia/apex .")
-=======
     from apex.normalization.fused_layer_norm import FusedLayerNorm as BertLayerNorm
 except (ImportError, AttributeError) as e:
     logger.info("Better speed can be achieved with apex installed from https://www.github.com/nvidia/apex .")
->>>>>>> f2b300df
     class BertLayerNorm(nn.Module):
         def __init__(self, hidden_size, eps=1e-12):
             """Construct a layernorm module in the TF style (epsilon inside the square root).
